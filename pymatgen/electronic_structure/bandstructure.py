--- conflicted
+++ resolved
@@ -189,13 +189,9 @@
         self._projections = projections
 
         if len(projections) != 0 and self._structure == None:
-<<<<<<< HEAD
+
             raise Exception("if projections are provided a structure object" \
                             "needs also to be given")
-=======
-            raise Exception("If projections are provided, a structure " + \
-                            "object needs also to be given")
->>>>>>> a2434ce2
 
         for k in kpoints:
             #let see if this kpoint has been assigned a label
@@ -203,20 +199,10 @@
             for c in labels_dict:
                 if np.linalg.norm(k - np.array(labels_dict[c])) < 0.0001:
                     label = c
-<<<<<<< HEAD
                     self._labels_dict[label] = Kpoint(k, lattice, label=label,
                                     coords_are_cartesian=coords_are_cartesian)
             self._kpoints.append(Kpoint(k, lattice, label=label,
                                     coords_are_cartesian=coords_are_cartesian))
-=======
-                    self._labels_dict[label] = Kpoint(
-                        k, lattice, label=label,
-                        coords_are_cartesian=coords_are_cartesian)
-            self._kpoints.append(Kpoint(
-                k, lattice, label=label,
-                coords_are_cartesian=coords_are_cartesian))
-
->>>>>>> a2434ce2
         self._bands = eigenvals
         self._nb_bands = len(eigenvals[Spin.up])
 
@@ -273,11 +259,7 @@
 
     def get_projection_on_elements(self):
         """
-<<<<<<< HEAD
-        method returning a dictionary of projections on elements
-=======
         Method returning a dictionary of projections on elements.
->>>>>>> a2434ce2
 
         Returns:
             a dictionary in the {Spin.up:[][{Element:values}],
@@ -294,25 +276,14 @@
         for spin in result:
             result[spin] = [[{str(e):0.0
                               for e in self._structure.composition.elements}
-<<<<<<< HEAD
                               for i in range(len(self._kpoints))]
                               for j in range(self._nb_bands)]
-
-=======
-                             for i in range(len(self._kpoints))]
-                            for j in range(self._nb_bands)]
->>>>>>> a2434ce2
             for i in range(self._nb_bands):
                 for j in range(len(self._kpoints)):
                     for k in range(self._structure.num_sites):
                         for orb in self._projections[Spin.up][i][j]:
-<<<<<<< HEAD
                             result[spin][i][j][str(self._structure.sites[k]
                             .specie)] += self._projections[spin][i][j][orb][k]
-=======
-                            result[spin][i][j][str(self._structure[k].specie)] += \
-                                self._projections[spin][i][j][orb][k]
->>>>>>> a2434ce2
         return result
 
     def get_projections_on_elts_and_orbitals(self, dictio):
@@ -340,31 +311,20 @@
         else:
             result = {Spin.up: []}
         for spin in result:
-<<<<<<< HEAD
             result[spin] = [[{str(e):{o:0.0 for o in dictio[e]}
                             for e in dictio}
                             for i in range(len(self._kpoints))]
-=======
-            result[spin] = [[{str(e): {o: 0.0 for o in dictio[e]}
-                              for e in dictio}
-                             for i in range(len(self._kpoints))]
->>>>>>> a2434ce2
                             for j in range(self._nb_bands)]
             for i in range(self._nb_bands):
                 for j in range(len(self._kpoints)):
                     for k in range(self._structure.num_sites):
                         for orb in self._projections[Spin.up][i][j]:
                             if str(self._structure.sites[k].specie) in dictio:
-<<<<<<< HEAD
                                 if str(orb)[0] in dictio[str(self._structure.
                                                              sites[k].specie)]:
                                     result[spin][i][j][str(self._structure.
                                     sites[k].specie)][str(orb)[0]] += \
                                     self._projections[spin][i][j][orb][k]
-=======
-                                if str(orb)[0] in dictio[str(self._structure[k].specie)]:
-                                    result[spin][i][j][str(self._structure[k].specie)][str(orb)[0]] += self._projections[spin][i][j][orb][k]
->>>>>>> a2434ce2
         return result
 
 
@@ -432,15 +392,10 @@
             if label != None and previous_label != None:
                 self._distance.append(previous_distance)
             else:
-<<<<<<< HEAD
-                self._distance.append(np.linalg.norm(self._kpoints[i].
-                cart_coords - previous_kpoint.cart_coords) + previous_distance)
-=======
                 self._distance.append(
                     np.linalg.norm(self._kpoints[i].cart_coords -
                                    previous_kpoint.cart_coords) +
                                       previous_distance)
->>>>>>> a2434ce2
             previous_kpoint = self._kpoints[i]
             previous_distance = self._distance[i]
             if label:
@@ -456,11 +411,7 @@
         for b in branches_tmp:
             self._branches.append({"start_index": b[0], "end_index": b[-1],
                                    "name": (self._kpoints[b[0]].label + "-" +
-<<<<<<< HEAD
                                            self._kpoints[b[-1]].label)})
-=======
-                                            self._kpoints[b[-1]].label)})
->>>>>>> a2434ce2
 
         self._is_spin_polarized = False
         if len(self._bands) == 2:
@@ -496,12 +447,8 @@
 
     def get_branch(self, index):
         """
-<<<<<<< HEAD
-        Returns in what branch(es) is the kpoint. There can be several branches
-=======
         Returns in what branch(es) is the kpoint. There can be several
         branches.
->>>>>>> a2434ce2
 
         Args:
             index:
@@ -545,13 +492,8 @@
         """
         if self.is_metal():
             return {"band_index": [], "kpoint_index": [],
-<<<<<<< HEAD
-                "kpoint": [], "energy": None}
-        max_tmp = -1000.0
-=======
                     "kpoint": [], "energy": None}
         max_tmp = -float("inf")
->>>>>>> a2434ce2
         index = None
         kpointvbm = None
         for i in range(self._nb_bands):
@@ -581,19 +523,12 @@
 
         proj = {}
         if len(self._projections) != 0:
-<<<<<<< HEAD
             proj = self._projections[Spin.up]
             [list_index_band[Spin.up][0]][list_index_kpoints[0]]
         return {'band_index': list_index_band,
                 'kpoint_index': list_index_kpoints,
                 'kpoint': kpointvbm, 'energy': max_tmp,
                 'projections': proj}
-=======
-            proj = self._projections[Spin.up][list_index_band[Spin.up][0]][list_index_kpoints[0]]
-        return {'band_index': list_index_band,
-                'kpoint_index': list_index_kpoints,
-                'kpoint': kpointvbm, 'energy': max_tmp, 'projections': proj}
->>>>>>> a2434ce2
 
     def get_cbm(self):
         """
@@ -617,13 +552,9 @@
         """
         if self.is_metal():
             return {"band_index": [], "kpoint_index": [],
-<<<<<<< HEAD
-                "kpoint": [], "energy": None}
-        max_tmp = 1000.0
-=======
                     "kpoint": [], "energy": None}
         max_tmp = float("inf")
->>>>>>> a2434ce2
+
         index = None
         kpointcbm = None
         for spin in self._bands:
@@ -651,12 +582,7 @@
                     list_index_band[spin].append(i)
         return {'band_index': list_index_band,
                 'kpoint_index': list_index_kpoints,
-<<<<<<< HEAD
-                'kpoint': kpointcbm,
-                'energy': max_tmp}
-=======
                 'kpoint': kpointcbm, 'energy': max_tmp}
->>>>>>> a2434ce2
 
     def apply_scissor(self, new_band_gap):
         """
@@ -670,20 +596,6 @@
             a BandStructureSymmLine object with the applied scissor shift
         """
         if self.is_metal():
-<<<<<<< HEAD
-            raise Exception("cannot apply a scissor"
-                            "to a metallic band structure")
-        shift = new_band_gap - self.get_band_gap()['energy']
-        old_d = self.to_dict
-        for spin in old_d['bands']:
-            for k in range(len(old_d['bands'][spin])):
-                for v in range(len(old_d['bands'][spin][k])):
-                    if old_d['bands'][spin][k][v] >= old_d['cbm']['energy']:
-                        old_d['bands'][spin][k][v] = old_d['bands'][spin][k][v]
-                        + shift
-        old_d['efermi'] = old_d['efermi'] + shift
-        return BandStructureSymmLine.from_dict(old_d)
-=======
             raise Exception("Cannot apply a scissor to a metallic band"
                             " structure.")
         shift = new_band_gap - self.get_band_gap()['energy']
@@ -697,7 +609,6 @@
                             old_dict['bands'][spin][k][v] + shift
         old_dict['efermi'] = old_dict['efermi'] + shift
         return BandStructureSymmLine.from_dict(old_dict)
->>>>>>> a2434ce2
 
     def get_band_gap(self):
         """
@@ -708,13 +619,8 @@
                 "energy":
                     the band gap energy
                 "direct":
-<<<<<<< HEAD
                     A boolean telling if the gap is direct (True)
-                    or not (False)
-=======
-                    A boolean telling if the gap is direct (True) or not
-                    (False)
->>>>>>> a2434ce2
+                    or not (False)c
                 "transition":
                     The kpoint labels of the transition (e.g., "\Gamma-X")
         """
@@ -727,7 +633,6 @@
         result["energy"] = cbm["energy"] - vbm["energy"]
 
         if cbm["kpoint"].label == vbm["kpoint"].label or \
-<<<<<<< HEAD
         np.linalg.norm(cbm["kpoint"].cart_coords - vbm["kpoint"].cart_coords) \
         < 0.01:
             result["direct"] = True
@@ -736,18 +641,6 @@
         else str("(") + ",".join(["{0:.3f}".format(c.frac_coords[i]) for i
         in range(3)]) + str(")") for c in [vbm["kpoint"], cbm["kpoint"]]])
 
-=======
-                np.linalg.norm(cbm["kpoint"].cart_coords -
-                               vbm["kpoint"].cart_coords) < 0.01:
-            result["direct"] = True
-        result["transition"] = "-".join([str(c.label) if c.label is not None
-                                         else "(" + \
-                                         ",".join(["{0:.3f}"
-                                                   .format(c.frac_coords[i])
-                                                   for i in range(3)]) + ")"
-                                         for c in [vbm["kpoint"],
-                                                   cbm["kpoint"]]])
->>>>>>> a2434ce2
         return result
 
     def is_metal(self):
@@ -819,22 +712,13 @@
         if len(self._projections) != 0:
             d['structure'] = self._structure.to_dict
             d['projections'] = {str(int(spin)):
-<<<<<<< HEAD
-            [[{str(orb):[self._projections[spin][i][j][orb][k]
-            for k in range(len(self._projections[spin][i][j][orb]))]
-            for orb in self._projections[spin][i][j]}
-            for j in range(len(self._projections[spin][i]))]
-            for i in range(len(self._projections[spin]))]
-            for spin in self._projections}
-=======
-                                [[{str(orb):
-                                   [self._projections[spin][i][j][orb][k]
-                                    for k in range(len(self._projections[spin][i][j][orb]))]
-                                   for orb in self._projections[spin][i][j]}
-                                  for j in range(len(self._projections[spin][i]))]
-                                 for i in range(len(self._projections[spin]))]
-                                for spin in self._projections}
->>>>>>> a2434ce2
+                [[{str(orb):
+                   [self._projections[spin][i][j][orb][k]
+                    for k in range(len(self._projections[spin][i][j][orb]))]
+                   for orb in self._projections[spin][i][j]}
+                  for j in range(len(self._projections[spin][i]))]
+                 for i in range(len(self._projections[spin]))]
+                for spin in self._projections}
         return d
 
     @staticmethod
@@ -867,7 +751,6 @@
                                           labels_dict, structure=structure,
                                           projections=projections)
 
-<<<<<<< HEAD
 
 def get_reconstructed_band_structure(list_bs, efermi=None):
         """
@@ -877,39 +760,6 @@
         this is typically very useful when you split non self consistent
         band structure runs in several independent jobs and want to merge back
         the results
-=======
-        if ('projections' in d) == False or len(d['projections']) == 0:
-            return BandStructureSymmLine(d['kpoints'],
-                                         {Spin.from_int(int(k)): d['bands'][k]
-                                          for k in d['bands']},
-                                         Lattice(d['lattice_rec']['matrix']),
-                                         d['efermi'], labels_dict,
-                                         structure=None, projections={})
-        else:
-            return BandStructureSymmLine(d['kpoints'],
-                                         {Spin.from_int(int(k)): d['bands'][k]
-                                          for k in d['bands']},
-                                         Lattice(d['lattice_rec']['matrix']),
-                                         d['efermi'], labels_dict,
-                                         projections={Spin.from_int(int(spin)):
-                                                      [[{Orbital.from_string(orb): [d['projections'][spin][i][j][orb][k]
-                                                                                   for k in range(len(d['projections'][spin][i][j][orb]))]
-                                                         for orb in d['projections'][spin][i][j]}
-                                                        for j in range(len(d['projections'][spin][i]))]
-                                                       for i in range(len(d['projections'][spin])) ]
-                                                      for spin in d['projections']},
-                                         structure=Structure.from_dict(d['structure']))
-
-
-def get_reconstructed_band_structure(list_bs, efermi=None):
-        """
-        This method takes a list of band structures and reconstruct one band
-        structure object from all of them.
-
-        This is typically very useful when you split non self consistent
-        band structure runs in several independent jobs and want to merge back
-        the results.
->>>>>>> a2434ce2
 
         Args:
             list_bs:
@@ -920,13 +770,8 @@
                 in the list_bs is used.
 
         Returns:
-<<<<<<< HEAD
             A BandStructure or BandStructureSymmLine object (depending on
             the type of the list_bs objects)
-=======
-            A BandStructure or BandStructureSymmLine object (depending on the
-            type of the list_bs objects).
->>>>>>> a2434ce2
         """
         if efermi == None:
             efermi = sum([b.efermi for b in list_bs]) / len(list_bs)
@@ -960,10 +805,5 @@
             return BandStructureSymmLine(kpoints, eigenvals, rec_lattice,
                                          efermi, labels_dict)
         else:
-<<<<<<< HEAD
-            return BandStructure(kpoints, eigenvals, rec_lattice,
-                                 efermi, labels_dict)
-=======
             return BandStructure(kpoints, eigenvals, rec_lattice, efermi,
-                                 labels_dict)
->>>>>>> a2434ce2
+                                 labels_dict)